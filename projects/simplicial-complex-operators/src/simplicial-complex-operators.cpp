// Implement member functions for SimplicialComplexOperators class.
#include "simplicial-complex-operators.h"

using namespace geometrycentral;
using namespace geometrycentral::surface;

typedef Eigen::Triplet<size_t> Triplet;

/*
 * Assign a unique index to each vertex, edge, and face of a mesh.
 * All elements are 0-indexed.
 *
 * Input: None. Access geometry via the member variable <geometry>, and pointer to the mesh via <mesh>.
 * Returns: None.
 */
void SimplicialComplexOperators::assignElementIndices() {

    // Needed to access geometry->vertexIndices, etc. as cached quantities.
    // Not needed if you're just using v->getIndex(), etc.
    geometry->requireVertexIndices();
    geometry->requireEdgeIndices();
    geometry->requireFaceIndices();

 // You can set the index field of a vertex via geometry->vertexIndices[v], where v is a Vertex object (or an
    // integer). Similarly you can do edges and faces via geometry->edgeIndices, geometry->faceIndices, like so:
    size_t idx = 0;
    for (Vertex v : mesh->vertices()) {
        idx = geometry->vertexIndices[v];
        std::cout << "Vertex index: " << idx << std::endl;
        // Alternatively, you can use the following syntax to get the index of a vertex:
    }

    for (Edge e : mesh->edges()) {
        idx = geometry->edgeIndices[e];
        std::cout << "Edge index: " << idx << std::endl;
    }

    for (Face f : mesh->faces()) {
        idx = geometry->faceIndices[f];
        std::cout << "Face index: " << idx << std::endl;
    }

    // You can more easily get the indices of mesh elements using the function getIndex(), albeit less efficiently and
    // technically less safe (although you don't need to worry about it), like so:
    //
    //      v.getIndex()
    //
    // where v can be a Vertex, Edge, Face, Halfedge, etc. For example:

    for (Vertex v : mesh->vertices()) {
        idx = v.getIndex(); // == geometry->vertexIndices[v])
        std::cout << "Vertex index: " << idx << std::endl;
    }

    // Geometry Central already sets the indices for us, though, so this function is just here for demonstration.
    // You don't have to do anything :)
}

/*
 * Construct the unsigned vertex-edge adjacency matrix A0.
 *
 * Input:
 * Returns: The sparse vertex-edge adjacency matrix which gets stored in the global variable A0.
 */
SparseMatrix<size_t> SimplicialComplexOperators::buildVertexEdgeAdjacencyMatrix() const {

     // TODO
    // Note: You can build an Eigen sparse matrix from triplets, then return it as a Geometry Central SparseMatrix.
    // See <https://eigen.tuxfamily.org/dox/group__TutorialSparse.html> for documentation.
<<<<<<< HEAD
    size_t numVertices = mesh->nVertices();
    size_t numEdges = mesh->nEdges();
    std::vector<Triplet> triplets;
    for(Vertex v : mesh->vertices()) {
        for(Edge e : v.adjacentEdges()) {
            triplets.push_back(Triplet(e.getIndex(), v.getIndex(), 1));
        }
    }

    SparseMatrix<size_t> A0(numEdges, numVertices);
    A0.setFromTriplets(triplets.begin(), triplets.end());
    A0.makeCompressed();
    return A0;
=======
    size_t numVerts = mesh->nVertices();
    size_t numEdges = mesh->nEdges();
    std::vector<Eigen::Triplet<size_t>> triplets;
    for (Vertex v : mesh->vertices()) {
        size_t vIndex = v.getIndex();
        for (Edge e : v.adjacentEdges()) {
            size_t eIndex = e.getIndex();
            // The vertex index is the column and the edge index is the row
            triplets.push_back(Eigen::Triplet<size_t>(vIndex, eIndex, 1)); // Per Eigen documentation, the triplet constructor is (row, col, value), where value is 1 for non-zero entry in sparse matrix
        }
    }

    // SparseMatrix constructor is (rows, cols) 
    SparseMatrix<size_t> vertEdgeAdjacencyMatrix(numEdges, numVerts);
    vertEdgeAdjacencyMatrix.setFromTriplets(triplets.begin(), triplets.end());
    return vertEdgeAdjacencyMatrix;
>>>>>>> 5b2205fd
}

/*
 * Construct the unsigned face-edge adjacency matrix A1.
 *
 * Input:
 * Returns: The sparse face-edge adjacency matrix which gets stored in the global variable A1.
 */
SparseMatrix<size_t> SimplicialComplexOperators::buildFaceEdgeAdjacencyMatrix() const {

    // TODO
<<<<<<< HEAD
    // Note: You can build an Eigen sparse matrix from triplets, then return it as a Geometry Central SparseMatrix.
    // See <https://eigen.tuxfamily.org/dox/group__TutorialSparse.html> for documentation.
    size_t numFaces = mesh->nFaces();
    size_t numEdges = mesh->nEdges();
    std::vector<Triplet> triplets;
    for(Face f : mesh->faces()) {
        for(Edge e : f.adjacentEdges()) {
            triplets.push_back(Triplet(f.getIndex(), e.getIndex(), 1));
        }
    }

    SparseMatrix<size_t> A1(numFaces, numEdges);
    A1.setFromTriplets(triplets.begin(), triplets.end());
    A1.makeCompressed();
    return A1;
=======
    size_t numEdges = mesh->nEdges();
    size_t numFaces = mesh->nFaces();
    std::vector<Eigen::Triplet<size_t>> triplets;
    for (Face f : mesh->faces()) {
        size_t fIndex = f.getIndex();
        for (Edge e : f.adjacentEdges()) {
            size_t eIndex = e.getIndex();
            // The triangle face index is the row and edge index is the column
            triplets.push_back(Eigen::Triplet<size_t>(fIndex, eIndex, 1));  // Per Eigen documentation, the triplet constructor is (row, col, value), where value is 1 for non-zero entry in sparse matrix
        }
    }

    // SparseMatrix constructor is (rows, cols)
    SparseMatrix<size_t> faceEdgeAdjacencyMatrix(numFaces, numEdges);
    faceEdgeAdjacencyMatrix.setFromTriplets(triplets.begin(), triplets.end());
    return faceEdgeAdjacencyMatrix;
>>>>>>> 5b2205fd
}

/*
 * Construct a vector encoding the vertices in the selected subset of simplices.
 *
 * Input: Selected subset of simplices.
 * Returns: Vector of length |V|, where |V| = # of vertices in the mesh.
 */
Vector<size_t> SimplicialComplexOperators::buildVertexVector(const MeshSubset& subset) const {

    // TODO
<<<<<<< HEAD

    // Note: You can build an Eigen sparse matrix from triplets, then return it as a Geometry Central SparseMatrix.
    // See <https://eigen.tuxfamily.org/dox/group__TutorialSparse.html> for documentation.
    // Note: You can build an Eigen sparse matrix from triplets, then return it as a Geometry Central SparseMatrix.
    // See <https://eigen.tuxfamily.org/dox/group__TutorialSparse.html> for documentation.
    size_t numVertices = mesh->nVertices();
    Vector<size_t> vertexVector(numVertices);
    vertexVector.setZero();
    for(size_t v : subset.vertices) {
        vertexVector[v] = 1;
=======
    Vector<size_t> vertexVector(mesh->nVertices());
    vertexVector.setZero();
    for (Vertex v : mesh->vertices()) {

        if (subset.vertices.find(v.getIndex()) != subset.vertices.end()) {
            vertexVector[v.getIndex()] = 1; // Mark the vertex as selected
        }
>>>>>>> 5b2205fd
    }
    return vertexVector;
}

/*
 * Construct a vector encoding the edges in the selected subset of simplices.
 *
 * Input: Selected subset of simplices.
 * Returns: Vector of length |E|, where |E| = # of edges in mesh.
 */
Vector<size_t> SimplicialComplexOperators::buildEdgeVector(const MeshSubset& subset) const {

<<<<<<< HEAD
    // TODO
    // Note: You can build an Eigen sparse matrix from triplets, then return it as a Geometry Central SparseMatrix.
    // See <https://eigen.tuxfamily.org/dox/group__TutorialSparse.html> for documentation.
    size_t numEdges = mesh->nEdges();
    Vector<size_t> edgeVector(numEdges);
    edgeVector.setZero();
    for(size_t e : subset.edges) {
        edgeVector[e] = 1;
    }
=======
        // TODO
    Vector<size_t> edgeVector(mesh->nEdges());
    edgeVector.setZero();
    for (Edge e : mesh->edges()) {
        if (subset.edges.find(e.getIndex()) != subset.edges.end()) {
            edgeVector[e.getIndex()] = 1; // Mark the edge as selected
        }
    }

>>>>>>> 5b2205fd
    return edgeVector;
}

/*
 * Construct a vector encoding the faces in the selected subset of simplices.
 *
 * Input: Selected subset of simplices.
 * Returns: Vector of length |F|, where |F| = # of faces in mesh.
 */
Vector<size_t> SimplicialComplexOperators::buildFaceVector(const MeshSubset& subset) const {

    // TODO
<<<<<<< HEAD
    // Note: You can build an Eigen sparse matrix from triplets, then return it as a Geometry Central SparseMatrix.
    // See <https://eigen.tuxfamily.org/dox/group__TutorialSparse.html> for documentation.
    size_t numFaces = mesh->nFaces();
    Vector<size_t> faceVector(numFaces);
    faceVector.setZero();
    for(size_t f : subset.faces) {
        faceVector[f] = 1;
    }
=======
    Vector<size_t> faceVector(mesh->nFaces());
    faceVector.setZero();
    for (Face f : mesh->faces()) {
        if (subset.faces.find(f.getIndex()) != subset.faces.end()) {
            faceVector[f.getIndex()] = 1; // Mark the face as selected
        }
    }

>>>>>>> 5b2205fd
    return faceVector;
}

/*
 * Compute the simplicial star St(S) of the selected subset of simplices.
 *
 * Input: A MeshSubset object containing the indices of the currently active vertices, edges, and faces, respectively.
 * Returns: The star of the given subset.
 */
MeshSubset SimplicialComplexOperators::star(const MeshSubset& subset) const {

    // TODO
<<<<<<< HEAD
    MeshSubset star = subset.deepCopy();
    Vector<size_t> vertexVector = buildVertexVector(subset);
    Vector<size_t> edgeVector = buildEdgeVector(subset);
    Vector<size_t> faceVector = buildFaceVector(subset);
    Vector<size_t> edgeIncidentVector = A0 * vertexVector;
    Vector<size_t> faceIncidentVector = A1 * (edgeIncidentVector + edgeVector);
    for(size_t i = 0; i < edgeIncidentVector.size(); i++) {
        if(edgeIncidentVector[i] > 0) {
            star.addEdge(i);
        }
    }
    for(size_t i = 0; i < faceIncidentVector.size(); i++) {
        if(faceIncidentVector[i] > 0) {
            star.addFace(i);
        }
    }

    return star;
=======
    // Note: The star of a vertex is the set of all edges and faces that are incident to it.
    // The star of an edge is the set of all faces that are incident to it.
    // The star of a face is the set of all edges and vertices that are incident to it.
    // The star of a subset of simplices is the union of the stars of each simplex in the subset.
    // Note: The star of a vertex is the set of all edges and faces that are incident to it.
    // Check if A0 or A1 has non-zero entries, then check if the subset is empty
    try {
        if (A0.nonZeros() == 0) {
            throw std::runtime_error("Error: Adjacency matrix A0 is empty.");
        } else if (A1.nonZeros() == 0) {
            throw std::runtime_error("Error: Adjacency matrix A1 is empty.");
        }
        if (subset.vertices.empty() && subset.edges.empty() && subset.faces.empty()) {
            throw std::runtime_error("Error: Subset is empty.");
        }
    } catch (const std::exception& e) {
        std::cerr << e.what() << std::endl;
        return subset; // placeholder
    }

    // first gather the star of the vertices in the subset
    // Use the adjacency matrix A0 to get the edges associated with the vertices in the subset
    // A0 is Column-major, so we'll to traverse over the columns of A0
    // The cth column of A0 corresponds to the cth vertex, and the rth row of A0 corresponds to the rth edge
    // The non-zero entries in the cth column of A0 correspond to the edges incident to the cth vertex

    // The star of the subset is the union of the stars of each simplex in the subset
    std::set<size_t> starVertices;
    std::set<size_t> starEdges;
    std::set<size_t> starFaces;

    // First we'll iterate over all the vertices in the subset, and use the adjacency matrices A0 and A1 to get the
    // edges and faces.
    for (size_t vIndex : subset.vertices) {
        starVertices.insert(vIndex);
        // iterate over the vIndex column of A0. The non-zero entries in this column correspond to the edges incident to
        // the vertex
        for (SparseMatrix<size_t>::InnerIterator it0(A0, vIndex); it0; ++it0) {
            // the row of our non-zero element is the index of an edge containing the vIndex vertex
            size_t eIndex = it0.row();
            starEdges.insert(eIndex);
            // now add the faces that contain this edge
            for (SparseMatrix<size_t>::InnerIterator it1(A1, eIndex); it1; ++it1) {
                // the row of our non-zero element is the index of a face containing the edge
                size_t fIndex = it1.row();
                starFaces.insert(fIndex);
            }
        }        
    }

    // Next we'll iterate over all the edges in the subset, and use the adjacency matrix A1 to get the faces
    for (size_t eIndex : subset.edges) {
        starEdges.insert(eIndex);
        for (SparseMatrix<size_t>::InnerIterator it1(A1, eIndex); it1; ++it1) {
        
        // the row of our non-zero element is the index of a face containing the edge
            size_t fIndex = it1.row();
            starFaces.insert(fIndex);
        }
    }

    // Finally, we'll just iterate over all the faces in the subset and add them to the star
    for (size_t fIndex : subset.faces) {
        starFaces.insert(fIndex);
    }

    MeshSubset starSubset(starVertices, starEdges, starFaces);

    return starSubset;
>>>>>>> 5b2205fd
}


/*
 * Compute the closure Cl(S) of the selected subset of simplices.
 *
 * Input: A MeshSubset object containing the indices of the currently active vertices, edges, and faces, respectively.
 * Returns: The closure of the given subset.
 */
MeshSubset SimplicialComplexOperators::closure(const MeshSubset& subset) const {

    // TODO
<<<<<<< HEAD
    MeshSubset closure = subset.deepCopy();
    Vector<size_t> vertexVector = buildVertexVector(subset);
    Vector<size_t> edgeVector = buildEdgeVector(subset);
    Vector<size_t> faceVector = buildFaceVector(subset);
    Vector<size_t> edgeIncidentVector = A1.transpose() * faceVector + edgeVector;
    Vector<size_t> vertexIncidentVector = A0.transpose() * edgeIncidentVector + vertexVector;
    for(size_t i = 0; i < edgeIncidentVector.size(); i++) {
        if(edgeIncidentVector[i] > 0) {
            closure.addEdge(i);
        }
    }
    for(size_t i = 0; i < vertexIncidentVector.size(); i++) {
        if(vertexIncidentVector[i] > 0) {
            closure.addVertex(i);
        }
    }
    for(size_t i = 0; i < faceVector.size(); i++) {
        if(faceVector[i] > 0) {
            closure.addFace(i);
        }
    }
    return closure;
=======
    // The closure of S is the smallest simplicial subcomplex that contains each simplex in S.
    // The closure of a face is the is the face, its edges, and vertices.
    // The closure of an edge is the edge and its vertices.
    // The closure of a vertex is the vertex itself.
    
    // we'll start by just copying the subset's vertices, edges, and faces
    MeshSubset closureSubset = subset.deepCopy();
    
    // Then we'll iterate over all the edges in the subset and add their vertices
    for (size_t eIndex : subset.edges) {
        Edge e = mesh->edge(eIndex);
        Vertex v0 = e.firstVertex();
        Vertex v1 = e.secondVertex();
        closureSubset.vertices.insert(v0.getIndex());
        closureSubset.vertices.insert(v1.getIndex());
    }

    // Next we'll iterate over all the faces in the subset and add their edges and vertices
    for (size_t fIndex : subset.faces) {
        Face f = mesh->face(fIndex);
        for (Edge e : f.adjacentEdges()) {
            closureSubset.edges.insert(e.getIndex());
            Vertex v0 = e.firstVertex();
            Vertex v1 = e.secondVertex();
            closureSubset.vertices.insert(v0.getIndex());
            closureSubset.vertices.insert(v1.getIndex());
        }
    }
    
    return closureSubset;
>>>>>>> 5b2205fd
}

/*
 * Compute the link Lk(S) of the selected subset of simplices.
 *
 * Input: A MeshSubset object containing the indices of the currently active vertices, edges, and faces, respectively.
 * Returns: The link of the given subset.
 */
MeshSubset SimplicialComplexOperators::link(const MeshSubset& subset) const {

    // TODO
<<<<<<< HEAD
    MeshSubset link = closure(star(subset));
    MeshSubset starClosure = star(closure(subset));
    link.deleteSubset(starClosure);
    return link;
=======
    // The link of S is the set theoretic difference of the closure of the star of S minus the star of the closure of S
    // Lk(S) = Cl(St(S)) \ St(St(Cl(S)))
    // Make sure that subset is not empty
    try {
        if (subset.vertices.empty() && subset.edges.empty() && subset.faces.empty()) {
            throw std::runtime_error("Error: Subset is empty.");
        }
    } catch (const std::exception& e) {
        std::cerr << e.what() << std::endl;
        return subset;
    }
    
    // start by getting the star and closure of S
    MeshSubset stS = star(subset); // St(S)
    MeshSubset clS = closure(subset); // Cl(S)
    // then get the closure of the star
    MeshSubset clStS = closure(stS); // Cl(St(S))
    // and the star of the closure
    MeshSubset stClS = star(clS);     // St(Cl(S))
    
    // declare the link subset
    MeshSubset linkS;
    // use the set difference of the closure of the star and the star of the closure only the vertices, edges, and faces
    std::set_difference(clStS.vertices.begin(), clStS.vertices.end(), stClS.vertices.begin(), stClS.vertices.end(),
                        std::inserter(linkS.vertices, linkS.vertices.end()));
    std::set_difference(clStS.edges.begin(), clStS.edges.end(), stClS.edges.begin(), stClS.edges.end(),
                        std::inserter(linkS.edges, linkS.edges.end()));
    std::set_difference(clStS.faces.begin(), clStS.faces.end(), stClS.faces.begin(), stClS.faces.end(),
                        std::inserter(linkS.faces, linkS.faces.end()));

    return linkS; 
>>>>>>> 5b2205fd
}

/*
 * Return true if the selected subset is a simplicial complex, false otherwise.
 *
 * Input: A MeshSubset object containing the indices of the currently active vertices, edges, and faces, respectively.
 * Returns: True if given subset is a simplicial complex, false otherwise.
 */
bool SimplicialComplexOperators::isComplex(const MeshSubset& subset) const {

    // TODO
<<<<<<< HEAD
    return subset.equals(closure(subset)); // placeholder
=======
    // Check if subset is empty
    if (subset.vertices.empty() && subset.edges.empty() && subset.faces.empty()) {
        return false; // The subset is empty
    }
    // A simplicial complex is a set of simplices such that every face of a simplex in the set is also in the set.
    // We'll use the closure operator to check if the subset is a simplicial complex.
    // If the closure of the subset is equal to the subset, then it is a simplicial complex.
    MeshSubset closureSubset = closure(subset);
    // Check if the closure of the subset is equal to the subset
    if (closureSubset.vertices == subset.vertices && closureSubset.edges == subset.edges &&
        closureSubset.faces == subset.faces) {
        return true; // The subset is a simplicial complex
    }

    return false; // placeholder
>>>>>>> 5b2205fd
}

/*
 * Check if the given subset S is a pure simplicial complex. If so, return the degree of the complex. Otherwise, return
 * -1.
 *
 * Input: A MeshSubset object containing the indices of the currently active vertices, edges, and faces, respectively.
 * Returns: int representing the degree of the given complex (-1 if not pure)
 */
int SimplicialComplexOperators::isPureComplex(const MeshSubset& subset) const {

    // TODO
<<<<<<< HEAD
    if(!isComplex(subset)) {
        return -1;
    }
    Vector<size_t> faceVector = buildFaceVector(subset);
    Vector<size_t> edgeVector = buildEdgeVector(subset);
    Vector<size_t> vertexVector = buildVertexVector(subset);
    Vector<size_t> edgeCountVector = edgeVector.transpose() * A0;
    Vector<size_t> faceCountVector = faceVector.transpose() * A1;
    size_t pureVertices = (vertexVector.array() * edgeCountVector.array() > 0).count();
    size_t pureEdges = (edgeVector.array() * faceCountVector.array() > 0).count();
    bool allVerticesPure = subset.vertices.size() == pureVertices;
    bool allEdgesPure = subset.edges.size() == pureEdges;
    if(subset.faces.size()) return allEdgesPure && allVerticesPure ? 2 : -1;
    if(subset.edges.size()) return allVerticesPure ? 1 : -1;
    return 0;
=======
    // Check if subset is empty
    if (subset.vertices.empty() && subset.edges.empty() && subset.faces.empty()) {
        return -1; // The subset is empty
    }
    // A complex K is a pure k-simplicial complex if every simplex in K is contained in some simplex of degree k (possibly itself).
    // Let's grab the closure first and check and if the subset if a complex.
    // 
    MeshSubset closureSubset = closure(subset);
    // Check if the closure of the subset is equal to the subset
    if (closureSubset.vertices != subset.vertices || closureSubset.edges != subset.edges ||
        closureSubset.faces != subset.faces) {
        return -1; // The subset is not a simplicial complex
    }

    if (!subset.faces.empty()) {
        // Check if every edge is contained in a face in the subset.
        for (size_t eIndex : subset.edges) {
            // iterate over the eIndex column of A1. The non-zero entries in this column correspond to the faces incident to the edge
            for (SparseMatrix<size_t>::InnerIterator it1(A1, eIndex); it1; ++it1) {
                // the row of our non-zero element is the index of a face containing the edge
                size_t fIndex = it1.row();
                // check if the face is contained in the subset
                if (subset.faces.find(fIndex) == subset.faces.end()) {
                    return -1; // The subset is not a pure complex
                }
            }
        }

        // Now check if every vertex is contained in an edge in the subset
        for (size_t vIndex : subset.vertices) {
            // iterate over the vIndex column of A0. The non-zero entries in this column correspond to the edges
            // incident to the vertex
            for (SparseMatrix<size_t>::InnerIterator it0(A0, vIndex); it0; ++it0) {
                // the row of our non-zero element is the index of an edge containing the vertex
                size_t eIndex = it0.row();
                // check if the edge is contained in the subset
                if (subset.edges.find(eIndex) == subset.edges.end()) {
                    return -1; // The subset is not a pure complex
                }
            }
        }

        // Every edge is contained in a face in the subset, and every vertex is contained in an edge in the subset.
        // Degree of the complex is 2
        return 2;
    }

    if (!subset.edges.empty()) {
        // Check if every vertex is contained in an edge in the subset
        for (size_t vIndex : subset.vertices) {
            // iterate over the vIndex column of A0. The non-zero entries in this column correspond to the edges
            // incident to the vertex
            for (SparseMatrix<size_t>::InnerIterator it0(A0, vIndex); it0; ++it0) {
                // the row of our non-zero element is the index of an edge containing the vertex
                size_t eIndex = it0.row();
                // check if the edge is contained in the subset
                if (subset.edges.find(eIndex) == subset.edges.end()) {
                    return -1; // The subset is not a pure complex
                }
            }
        }
        // Every vertex is contained in an edge in the subset.
        // Degree of the complex is 1
        return 1;
    }

    // If we reach here, then the subset is a pure complex of degree 0
    return 0;

    //// now add the faces that contain this edge
    //for (SparseMatrix<size_t>::InnerIterator it1(A1, eIndex); it1; ++it1) {
    //    // the row of our non-zero element is the index of a face containing the edge
    //    size_t fIndex = it1.row();
    //    starFaces.insert(fIndex);
    //}

    ////if (!subset.faces.empty()) { // degree = 2
    ////    // Check if every edge is contained in a face in the subset.
    ////    // If we take a vector V of dimension |E|, with 1 in the ith component if edge i is in S and a 0 otherwise, we can multiply V by A1 since A1 contains |E| columns.
    ////    // The result will be a vector of dimension |F|, with the jth component equal to the number of edges in S contained in the jth face. 
    ////    Vector<size_t> edgeVector = buildEdgeVector(subset);
    ////    Vector<size_t> faceIncidentVector = A1 * edgeVector; // A1 is the face-edge adjacency matrix
    ////    // For each face f with index j in our complex, check the jth component of the faceIncidentVector. 

    ////}


    //int degree = 2;
    //// If subset faces is empty, then the degree is 1, and if edges is empty and vertices is non-empty, then the degree
    //// is 0.
    //if (subset.faces.empty()) {
    //    if (subset.edges.empty()) {
    //        // degree is 0 since we already checked that the subset is not empty
    //        degree = 0;
    //    } else {
    //        // degree is 1 since we already checked that the subset is not empty
    //        degree = 1;
    //    }
    //}

    //// Check if the subset is a pure complex.
    //// If degree = 2, then we check if each vertex is contained in an edge in subset, and if each edge is contained in a face
    //// in subset.
    //if (degree == 2) {
    //    for (size_t vIndex : subset.vertices) {
    //        // check if the vertex is contained in an edge in the subset
    //        if (subset.edges.find(vIndex) == subset.edges.end()) {
    //            return -1; // The subset is not a pure complex
    //        }
    //    }
    //    for (size_t eIndex : subset.edges) {
    //        // check if the edge is contained in a face in the subset
    //        if (subset.faces.find(eIndex) == subset.faces.end()) {
    //            return -1; // The subset is not a pure complex
    //        }
    //    }
    //} 

    //// If degree = 1, we just need to check if each vertex is contained in an edge in subset.



    //return degree; 
>>>>>>> 5b2205fd
}

/*
 * Compute the set of simplices contained in the boundary bd(S) of the selected subset S of simplices.
 *
 * Input: A MeshSubset object containing the indices of the currently active vertices, edges, and faces, respectively.
 * Returns: The boundary of the given subset.
 */
MeshSubset SimplicialComplexOperators::boundary(const MeshSubset& subset) const {

    // TODO
    MeshSubset boundary;
    int degree = isPureComplex(subset);
    if(degree == -1) {
        return boundary;
    }

    size_t numEdges = mesh->nEdges();
    size_t numVertices = mesh->nVertices();

    Vector<size_t> faceVector = buildFaceVector(subset);
    Vector<size_t> edgeVector = buildEdgeVector(subset);
    Vector<size_t> vertexVector = buildVertexVector(subset);
    Vector<size_t> countFaces = faceVector.transpose() * A1;
    Vector<size_t> countEdges = edgeVector.transpose() * A0;
    auto onceVertices = vertexVector.array() * countEdges.array() == 1;
    auto onceEdges = edgeVector.array() * countFaces.array() == 1;

    if(degree == 1) {
        for(size_t i = 0; i < numVertices; ++i) {
            if(onceVertices[i]) {
                boundary.addVertex(i);
            }
        }
    }

    if(degree == 2) {
        for(size_t i = 0; i < numEdges; ++i) {
            if(onceEdges[i]) {
                boundary.addEdge(i);
            }
        }
    }


    return closure(boundary);
}<|MERGE_RESOLUTION|>--- conflicted
+++ resolved
@@ -67,21 +67,6 @@
      // TODO
     // Note: You can build an Eigen sparse matrix from triplets, then return it as a Geometry Central SparseMatrix.
     // See <https://eigen.tuxfamily.org/dox/group__TutorialSparse.html> for documentation.
-<<<<<<< HEAD
-    size_t numVertices = mesh->nVertices();
-    size_t numEdges = mesh->nEdges();
-    std::vector<Triplet> triplets;
-    for(Vertex v : mesh->vertices()) {
-        for(Edge e : v.adjacentEdges()) {
-            triplets.push_back(Triplet(e.getIndex(), v.getIndex(), 1));
-        }
-    }
-
-    SparseMatrix<size_t> A0(numEdges, numVertices);
-    A0.setFromTriplets(triplets.begin(), triplets.end());
-    A0.makeCompressed();
-    return A0;
-=======
     size_t numVerts = mesh->nVertices();
     size_t numEdges = mesh->nEdges();
     std::vector<Eigen::Triplet<size_t>> triplets;
@@ -98,7 +83,6 @@
     SparseMatrix<size_t> vertEdgeAdjacencyMatrix(numEdges, numVerts);
     vertEdgeAdjacencyMatrix.setFromTriplets(triplets.begin(), triplets.end());
     return vertEdgeAdjacencyMatrix;
->>>>>>> 5b2205fd
 }
 
 /*
@@ -110,23 +94,6 @@
 SparseMatrix<size_t> SimplicialComplexOperators::buildFaceEdgeAdjacencyMatrix() const {
 
     // TODO
-<<<<<<< HEAD
-    // Note: You can build an Eigen sparse matrix from triplets, then return it as a Geometry Central SparseMatrix.
-    // See <https://eigen.tuxfamily.org/dox/group__TutorialSparse.html> for documentation.
-    size_t numFaces = mesh->nFaces();
-    size_t numEdges = mesh->nEdges();
-    std::vector<Triplet> triplets;
-    for(Face f : mesh->faces()) {
-        for(Edge e : f.adjacentEdges()) {
-            triplets.push_back(Triplet(f.getIndex(), e.getIndex(), 1));
-        }
-    }
-
-    SparseMatrix<size_t> A1(numFaces, numEdges);
-    A1.setFromTriplets(triplets.begin(), triplets.end());
-    A1.makeCompressed();
-    return A1;
-=======
     size_t numEdges = mesh->nEdges();
     size_t numFaces = mesh->nFaces();
     std::vector<Eigen::Triplet<size_t>> triplets;
@@ -143,7 +110,6 @@
     SparseMatrix<size_t> faceEdgeAdjacencyMatrix(numFaces, numEdges);
     faceEdgeAdjacencyMatrix.setFromTriplets(triplets.begin(), triplets.end());
     return faceEdgeAdjacencyMatrix;
->>>>>>> 5b2205fd
 }
 
 /*
@@ -155,7 +121,6 @@
 Vector<size_t> SimplicialComplexOperators::buildVertexVector(const MeshSubset& subset) const {
 
     // TODO
-<<<<<<< HEAD
 
     // Note: You can build an Eigen sparse matrix from triplets, then return it as a Geometry Central SparseMatrix.
     // See <https://eigen.tuxfamily.org/dox/group__TutorialSparse.html> for documentation.
@@ -166,15 +131,6 @@
     vertexVector.setZero();
     for(size_t v : subset.vertices) {
         vertexVector[v] = 1;
-=======
-    Vector<size_t> vertexVector(mesh->nVertices());
-    vertexVector.setZero();
-    for (Vertex v : mesh->vertices()) {
-
-        if (subset.vertices.find(v.getIndex()) != subset.vertices.end()) {
-            vertexVector[v.getIndex()] = 1; // Mark the vertex as selected
-        }
->>>>>>> 5b2205fd
     }
     return vertexVector;
 }
@@ -187,7 +143,6 @@
  */
 Vector<size_t> SimplicialComplexOperators::buildEdgeVector(const MeshSubset& subset) const {
 
-<<<<<<< HEAD
     // TODO
     // Note: You can build an Eigen sparse matrix from triplets, then return it as a Geometry Central SparseMatrix.
     // See <https://eigen.tuxfamily.org/dox/group__TutorialSparse.html> for documentation.
@@ -197,17 +152,6 @@
     for(size_t e : subset.edges) {
         edgeVector[e] = 1;
     }
-=======
-        // TODO
-    Vector<size_t> edgeVector(mesh->nEdges());
-    edgeVector.setZero();
-    for (Edge e : mesh->edges()) {
-        if (subset.edges.find(e.getIndex()) != subset.edges.end()) {
-            edgeVector[e.getIndex()] = 1; // Mark the edge as selected
-        }
-    }
-
->>>>>>> 5b2205fd
     return edgeVector;
 }
 
@@ -220,7 +164,6 @@
 Vector<size_t> SimplicialComplexOperators::buildFaceVector(const MeshSubset& subset) const {
 
     // TODO
-<<<<<<< HEAD
     // Note: You can build an Eigen sparse matrix from triplets, then return it as a Geometry Central SparseMatrix.
     // See <https://eigen.tuxfamily.org/dox/group__TutorialSparse.html> for documentation.
     size_t numFaces = mesh->nFaces();
@@ -229,16 +172,6 @@
     for(size_t f : subset.faces) {
         faceVector[f] = 1;
     }
-=======
-    Vector<size_t> faceVector(mesh->nFaces());
-    faceVector.setZero();
-    for (Face f : mesh->faces()) {
-        if (subset.faces.find(f.getIndex()) != subset.faces.end()) {
-            faceVector[f.getIndex()] = 1; // Mark the face as selected
-        }
-    }
-
->>>>>>> 5b2205fd
     return faceVector;
 }
 
@@ -251,7 +184,6 @@
 MeshSubset SimplicialComplexOperators::star(const MeshSubset& subset) const {
 
     // TODO
-<<<<<<< HEAD
     MeshSubset star = subset.deepCopy();
     Vector<size_t> vertexVector = buildVertexVector(subset);
     Vector<size_t> edgeVector = buildEdgeVector(subset);
@@ -270,77 +202,6 @@
     }
 
     return star;
-=======
-    // Note: The star of a vertex is the set of all edges and faces that are incident to it.
-    // The star of an edge is the set of all faces that are incident to it.
-    // The star of a face is the set of all edges and vertices that are incident to it.
-    // The star of a subset of simplices is the union of the stars of each simplex in the subset.
-    // Note: The star of a vertex is the set of all edges and faces that are incident to it.
-    // Check if A0 or A1 has non-zero entries, then check if the subset is empty
-    try {
-        if (A0.nonZeros() == 0) {
-            throw std::runtime_error("Error: Adjacency matrix A0 is empty.");
-        } else if (A1.nonZeros() == 0) {
-            throw std::runtime_error("Error: Adjacency matrix A1 is empty.");
-        }
-        if (subset.vertices.empty() && subset.edges.empty() && subset.faces.empty()) {
-            throw std::runtime_error("Error: Subset is empty.");
-        }
-    } catch (const std::exception& e) {
-        std::cerr << e.what() << std::endl;
-        return subset; // placeholder
-    }
-
-    // first gather the star of the vertices in the subset
-    // Use the adjacency matrix A0 to get the edges associated with the vertices in the subset
-    // A0 is Column-major, so we'll to traverse over the columns of A0
-    // The cth column of A0 corresponds to the cth vertex, and the rth row of A0 corresponds to the rth edge
-    // The non-zero entries in the cth column of A0 correspond to the edges incident to the cth vertex
-
-    // The star of the subset is the union of the stars of each simplex in the subset
-    std::set<size_t> starVertices;
-    std::set<size_t> starEdges;
-    std::set<size_t> starFaces;
-
-    // First we'll iterate over all the vertices in the subset, and use the adjacency matrices A0 and A1 to get the
-    // edges and faces.
-    for (size_t vIndex : subset.vertices) {
-        starVertices.insert(vIndex);
-        // iterate over the vIndex column of A0. The non-zero entries in this column correspond to the edges incident to
-        // the vertex
-        for (SparseMatrix<size_t>::InnerIterator it0(A0, vIndex); it0; ++it0) {
-            // the row of our non-zero element is the index of an edge containing the vIndex vertex
-            size_t eIndex = it0.row();
-            starEdges.insert(eIndex);
-            // now add the faces that contain this edge
-            for (SparseMatrix<size_t>::InnerIterator it1(A1, eIndex); it1; ++it1) {
-                // the row of our non-zero element is the index of a face containing the edge
-                size_t fIndex = it1.row();
-                starFaces.insert(fIndex);
-            }
-        }        
-    }
-
-    // Next we'll iterate over all the edges in the subset, and use the adjacency matrix A1 to get the faces
-    for (size_t eIndex : subset.edges) {
-        starEdges.insert(eIndex);
-        for (SparseMatrix<size_t>::InnerIterator it1(A1, eIndex); it1; ++it1) {
-        
-        // the row of our non-zero element is the index of a face containing the edge
-            size_t fIndex = it1.row();
-            starFaces.insert(fIndex);
-        }
-    }
-
-    // Finally, we'll just iterate over all the faces in the subset and add them to the star
-    for (size_t fIndex : subset.faces) {
-        starFaces.insert(fIndex);
-    }
-
-    MeshSubset starSubset(starVertices, starEdges, starFaces);
-
-    return starSubset;
->>>>>>> 5b2205fd
 }
 
 
@@ -353,7 +214,6 @@
 MeshSubset SimplicialComplexOperators::closure(const MeshSubset& subset) const {
 
     // TODO
-<<<<<<< HEAD
     MeshSubset closure = subset.deepCopy();
     Vector<size_t> vertexVector = buildVertexVector(subset);
     Vector<size_t> edgeVector = buildEdgeVector(subset);
@@ -376,38 +236,6 @@
         }
     }
     return closure;
-=======
-    // The closure of S is the smallest simplicial subcomplex that contains each simplex in S.
-    // The closure of a face is the is the face, its edges, and vertices.
-    // The closure of an edge is the edge and its vertices.
-    // The closure of a vertex is the vertex itself.
-    
-    // we'll start by just copying the subset's vertices, edges, and faces
-    MeshSubset closureSubset = subset.deepCopy();
-    
-    // Then we'll iterate over all the edges in the subset and add their vertices
-    for (size_t eIndex : subset.edges) {
-        Edge e = mesh->edge(eIndex);
-        Vertex v0 = e.firstVertex();
-        Vertex v1 = e.secondVertex();
-        closureSubset.vertices.insert(v0.getIndex());
-        closureSubset.vertices.insert(v1.getIndex());
-    }
-
-    // Next we'll iterate over all the faces in the subset and add their edges and vertices
-    for (size_t fIndex : subset.faces) {
-        Face f = mesh->face(fIndex);
-        for (Edge e : f.adjacentEdges()) {
-            closureSubset.edges.insert(e.getIndex());
-            Vertex v0 = e.firstVertex();
-            Vertex v1 = e.secondVertex();
-            closureSubset.vertices.insert(v0.getIndex());
-            closureSubset.vertices.insert(v1.getIndex());
-        }
-    }
-    
-    return closureSubset;
->>>>>>> 5b2205fd
 }
 
 /*
@@ -419,44 +247,10 @@
 MeshSubset SimplicialComplexOperators::link(const MeshSubset& subset) const {
 
     // TODO
-<<<<<<< HEAD
     MeshSubset link = closure(star(subset));
     MeshSubset starClosure = star(closure(subset));
     link.deleteSubset(starClosure);
     return link;
-=======
-    // The link of S is the set theoretic difference of the closure of the star of S minus the star of the closure of S
-    // Lk(S) = Cl(St(S)) \ St(St(Cl(S)))
-    // Make sure that subset is not empty
-    try {
-        if (subset.vertices.empty() && subset.edges.empty() && subset.faces.empty()) {
-            throw std::runtime_error("Error: Subset is empty.");
-        }
-    } catch (const std::exception& e) {
-        std::cerr << e.what() << std::endl;
-        return subset;
-    }
-    
-    // start by getting the star and closure of S
-    MeshSubset stS = star(subset); // St(S)
-    MeshSubset clS = closure(subset); // Cl(S)
-    // then get the closure of the star
-    MeshSubset clStS = closure(stS); // Cl(St(S))
-    // and the star of the closure
-    MeshSubset stClS = star(clS);     // St(Cl(S))
-    
-    // declare the link subset
-    MeshSubset linkS;
-    // use the set difference of the closure of the star and the star of the closure only the vertices, edges, and faces
-    std::set_difference(clStS.vertices.begin(), clStS.vertices.end(), stClS.vertices.begin(), stClS.vertices.end(),
-                        std::inserter(linkS.vertices, linkS.vertices.end()));
-    std::set_difference(clStS.edges.begin(), clStS.edges.end(), stClS.edges.begin(), stClS.edges.end(),
-                        std::inserter(linkS.edges, linkS.edges.end()));
-    std::set_difference(clStS.faces.begin(), clStS.faces.end(), stClS.faces.begin(), stClS.faces.end(),
-                        std::inserter(linkS.faces, linkS.faces.end()));
-
-    return linkS; 
->>>>>>> 5b2205fd
 }
 
 /*
@@ -468,25 +262,7 @@
 bool SimplicialComplexOperators::isComplex(const MeshSubset& subset) const {
 
     // TODO
-<<<<<<< HEAD
     return subset.equals(closure(subset)); // placeholder
-=======
-    // Check if subset is empty
-    if (subset.vertices.empty() && subset.edges.empty() && subset.faces.empty()) {
-        return false; // The subset is empty
-    }
-    // A simplicial complex is a set of simplices such that every face of a simplex in the set is also in the set.
-    // We'll use the closure operator to check if the subset is a simplicial complex.
-    // If the closure of the subset is equal to the subset, then it is a simplicial complex.
-    MeshSubset closureSubset = closure(subset);
-    // Check if the closure of the subset is equal to the subset
-    if (closureSubset.vertices == subset.vertices && closureSubset.edges == subset.edges &&
-        closureSubset.faces == subset.faces) {
-        return true; // The subset is a simplicial complex
-    }
-
-    return false; // placeholder
->>>>>>> 5b2205fd
 }
 
 /*
@@ -499,7 +275,6 @@
 int SimplicialComplexOperators::isPureComplex(const MeshSubset& subset) const {
 
     // TODO
-<<<<<<< HEAD
     if(!isComplex(subset)) {
         return -1;
     }
@@ -515,131 +290,6 @@
     if(subset.faces.size()) return allEdgesPure && allVerticesPure ? 2 : -1;
     if(subset.edges.size()) return allVerticesPure ? 1 : -1;
     return 0;
-=======
-    // Check if subset is empty
-    if (subset.vertices.empty() && subset.edges.empty() && subset.faces.empty()) {
-        return -1; // The subset is empty
-    }
-    // A complex K is a pure k-simplicial complex if every simplex in K is contained in some simplex of degree k (possibly itself).
-    // Let's grab the closure first and check and if the subset if a complex.
-    // 
-    MeshSubset closureSubset = closure(subset);
-    // Check if the closure of the subset is equal to the subset
-    if (closureSubset.vertices != subset.vertices || closureSubset.edges != subset.edges ||
-        closureSubset.faces != subset.faces) {
-        return -1; // The subset is not a simplicial complex
-    }
-
-    if (!subset.faces.empty()) {
-        // Check if every edge is contained in a face in the subset.
-        for (size_t eIndex : subset.edges) {
-            // iterate over the eIndex column of A1. The non-zero entries in this column correspond to the faces incident to the edge
-            for (SparseMatrix<size_t>::InnerIterator it1(A1, eIndex); it1; ++it1) {
-                // the row of our non-zero element is the index of a face containing the edge
-                size_t fIndex = it1.row();
-                // check if the face is contained in the subset
-                if (subset.faces.find(fIndex) == subset.faces.end()) {
-                    return -1; // The subset is not a pure complex
-                }
-            }
-        }
-
-        // Now check if every vertex is contained in an edge in the subset
-        for (size_t vIndex : subset.vertices) {
-            // iterate over the vIndex column of A0. The non-zero entries in this column correspond to the edges
-            // incident to the vertex
-            for (SparseMatrix<size_t>::InnerIterator it0(A0, vIndex); it0; ++it0) {
-                // the row of our non-zero element is the index of an edge containing the vertex
-                size_t eIndex = it0.row();
-                // check if the edge is contained in the subset
-                if (subset.edges.find(eIndex) == subset.edges.end()) {
-                    return -1; // The subset is not a pure complex
-                }
-            }
-        }
-
-        // Every edge is contained in a face in the subset, and every vertex is contained in an edge in the subset.
-        // Degree of the complex is 2
-        return 2;
-    }
-
-    if (!subset.edges.empty()) {
-        // Check if every vertex is contained in an edge in the subset
-        for (size_t vIndex : subset.vertices) {
-            // iterate over the vIndex column of A0. The non-zero entries in this column correspond to the edges
-            // incident to the vertex
-            for (SparseMatrix<size_t>::InnerIterator it0(A0, vIndex); it0; ++it0) {
-                // the row of our non-zero element is the index of an edge containing the vertex
-                size_t eIndex = it0.row();
-                // check if the edge is contained in the subset
-                if (subset.edges.find(eIndex) == subset.edges.end()) {
-                    return -1; // The subset is not a pure complex
-                }
-            }
-        }
-        // Every vertex is contained in an edge in the subset.
-        // Degree of the complex is 1
-        return 1;
-    }
-
-    // If we reach here, then the subset is a pure complex of degree 0
-    return 0;
-
-    //// now add the faces that contain this edge
-    //for (SparseMatrix<size_t>::InnerIterator it1(A1, eIndex); it1; ++it1) {
-    //    // the row of our non-zero element is the index of a face containing the edge
-    //    size_t fIndex = it1.row();
-    //    starFaces.insert(fIndex);
-    //}
-
-    ////if (!subset.faces.empty()) { // degree = 2
-    ////    // Check if every edge is contained in a face in the subset.
-    ////    // If we take a vector V of dimension |E|, with 1 in the ith component if edge i is in S and a 0 otherwise, we can multiply V by A1 since A1 contains |E| columns.
-    ////    // The result will be a vector of dimension |F|, with the jth component equal to the number of edges in S contained in the jth face. 
-    ////    Vector<size_t> edgeVector = buildEdgeVector(subset);
-    ////    Vector<size_t> faceIncidentVector = A1 * edgeVector; // A1 is the face-edge adjacency matrix
-    ////    // For each face f with index j in our complex, check the jth component of the faceIncidentVector. 
-
-    ////}
-
-
-    //int degree = 2;
-    //// If subset faces is empty, then the degree is 1, and if edges is empty and vertices is non-empty, then the degree
-    //// is 0.
-    //if (subset.faces.empty()) {
-    //    if (subset.edges.empty()) {
-    //        // degree is 0 since we already checked that the subset is not empty
-    //        degree = 0;
-    //    } else {
-    //        // degree is 1 since we already checked that the subset is not empty
-    //        degree = 1;
-    //    }
-    //}
-
-    //// Check if the subset is a pure complex.
-    //// If degree = 2, then we check if each vertex is contained in an edge in subset, and if each edge is contained in a face
-    //// in subset.
-    //if (degree == 2) {
-    //    for (size_t vIndex : subset.vertices) {
-    //        // check if the vertex is contained in an edge in the subset
-    //        if (subset.edges.find(vIndex) == subset.edges.end()) {
-    //            return -1; // The subset is not a pure complex
-    //        }
-    //    }
-    //    for (size_t eIndex : subset.edges) {
-    //        // check if the edge is contained in a face in the subset
-    //        if (subset.faces.find(eIndex) == subset.faces.end()) {
-    //            return -1; // The subset is not a pure complex
-    //        }
-    //    }
-    //} 
-
-    //// If degree = 1, we just need to check if each vertex is contained in an edge in subset.
-
-
-
-    //return degree; 
->>>>>>> 5b2205fd
 }
 
 /*
